/**
 * @file tr31_decode_test.c
 *
 * Copyright (c) 2020, 2021, 2022, 2023 Leon Lynch
 *
 * This program is free software; you can redistribute it and/or
 * modify it under the terms of the GNU Lesser General Public
 * License as published by the Free Software Foundation; either
 * version 2.1 of the License, or (at your option) any later version.
 *
 * This program is distributed in the hope that it will be useful,
 * but WITHOUT ANY WARRANTY; without even the implied warranty of
 * MERCHANTABILITY or FITNESS FOR A PARTICULAR PURPOSE.  See the GNU
 * Lesser General Public License for more details.
 *
 * You should have received a copy of the GNU Lesser General Public
 * License along with this program. If not, see
 * <https://www.gnu.org/licenses/>.
 */

#include "tr31.h"

#include <stdint.h>
#include <stdio.h>
#include <string.h>

static const char test1_tr31_ascii[] = "B0104B1TX00S0100KS18820220A0200001E00000B51725B5DD1F18D7A28B3EBD15BA8DE978DC20E5FA695FEAA249855AA226C65F";
static const uint8_t test1_ksn_verify[] = { 0x82, 0x02, 0x20, 0xA0, 0x20, 0x00, 0x01, 0xE0, 0x00, 0x00 };

static const char test2_tr31_ascii[] = "D0112B0TN00N000037DB9B046B7B0048785690759580ABC3B9842AB4BB7717B49E92528E575785D8123559376A2553B27BE94F054F4E971C";

static const char test3_tr31_ascii[] = "D0144D0AN00N0000127862F945C2DED04530FAF7CDBC8B0BA10C7AA79BD5E0C2C5D6AC173BF588E4B19ACF1357178D50EA0AB193228E13958304FC6149632DFDCADF3A5B3D57E814";

static const char test4_tr31_ascii[] = "B0128B1TX00N0300KS18FFFF00A0200001E00000KC0C000169E3KP0C00ECAD626F9F1A826814AA066D86C8C18BD0E14033E1EBEC75BEDF586E6E325F3AA8C0E5";
static const uint8_t test4_ksn_verify[] = { 0xFF, 0xFF, 0x00, 0xA0, 0x20, 0x00, 0x01, 0xE0, 0x00, 0x00 };
static const uint8_t test4_kcv_verify[] = { 0x01, 0x69, 0xE3 };
static const uint8_t test4_kcv_kbpk_verify[] = { 0xEC, 0xAD, 0x62 };

int main(void)
{
	int r;
	struct tr31_ctx_t test_tr31;
	const struct tr31_opt_ctx_t* opt_ctx;
	uint8_t tmp[32];
	struct tr31_opt_blk_kcv_data_t kcv_data;

	// test key block decoding for format version B with optional block KS
	printf("Test 1 (Format version B with optional block KS)...\n");
	r = tr31_import(test1_tr31_ascii, strlen(test1_tr31_ascii), NULL, &test_tr31);
	if (r) {
		fprintf(stderr, "tr31_import() error %d: %s\n", r, tr31_get_error_string(r));
		goto exit;
	}
	if (test_tr31.version != TR31_VERSION_B ||
		test_tr31.length != 104 ||
		test_tr31.key.usage != TR31_KEY_USAGE_DUKPT_IK ||
		test_tr31.key.algorithm != TR31_KEY_ALGORITHM_TDES ||
		test_tr31.key.mode_of_use != TR31_KEY_MODE_OF_USE_DERIVE ||
		test_tr31.key.key_version != TR31_KEY_VERSION_IS_UNUSED ||
		test_tr31.key.key_version_str[0] != 0 ||
		test_tr31.key.exportability != TR31_KEY_EXPORT_SENSITIVE ||
		test_tr31.opt_blocks_count != 1 ||
		test_tr31.opt_blocks == NULL ||
		test_tr31.opt_blocks[0].id != TR31_OPT_BLOCK_KS ||
		test_tr31.opt_blocks[0].data == NULL ||
<<<<<<< HEAD
		test_tr31.payload_length != 24 ||
		test_tr31.payload == NULL ||
		test_tr31.authenticator_length != 8 ||
		test_tr31.authenticator == NULL
=======
		memcmp(test_tr31.opt_blocks[0].data, test1_ksn_verify, sizeof(test1_ksn_verify)) != 0
>>>>>>> 3bd3f7be
	) {
		fprintf(stderr, "TR-31 context is incorrect\n");
		r = 1;
		goto exit;
	}
	opt_ctx = tr31_opt_block_find(&test_tr31, TR31_OPT_BLOCK_KS);
	if (opt_ctx != &test_tr31.opt_blocks[0]) {
		fprintf(stderr, "tr31_opt_block_find() failed; r=%d\n", r);
		r = 1;
		goto exit;
	}
	if (opt_ctx->data_length != sizeof(test1_ksn_verify) * 2) {
		fprintf(stderr, "TR-31 optional block KS data length is incorrect\n");
		r = 1;
		goto exit;
	}
	memset(tmp, 0, sizeof(tmp));
	r = tr31_opt_block_decode_KS(opt_ctx, tmp, sizeof(test1_ksn_verify));
	if (r) {
		fprintf(stderr, "tr31_opt_block_decode_KS() failed; r=%d\n", r);
		goto exit;
	}
	if (memcmp(tmp, test1_ksn_verify, sizeof(test1_ksn_verify)) != 0) {
		fprintf(stderr, "TR-31 optional block KS decoded data is incorrect\n");
		r = 1;
		goto exit;
	}
	tr31_release(&test_tr31);

	// test key block decoding for format version D containing TDES key
	printf("Test 2 (Format version D containing TDES key)...\n");
	r = tr31_import(test2_tr31_ascii, strlen(test2_tr31_ascii), NULL, &test_tr31);
	if (r) {
		fprintf(stderr, "tr31_import() error %d: %s\n", r, tr31_get_error_string(r));
		goto exit;
	}
	if (test_tr31.version != TR31_VERSION_D ||
		test_tr31.length != 112 ||
		test_tr31.key.usage != TR31_KEY_USAGE_BDK ||
		test_tr31.key.algorithm != TR31_KEY_ALGORITHM_TDES ||
		test_tr31.key.mode_of_use != TR31_KEY_MODE_OF_USE_ANY ||
		test_tr31.key.key_version != TR31_KEY_VERSION_IS_UNUSED ||
		test_tr31.key.key_version_str[0] != 0 ||
		test_tr31.key.exportability != TR31_KEY_EXPORT_NONE ||
		test_tr31.opt_blocks_count != 0 ||
		test_tr31.opt_blocks != NULL
	) {
		fprintf(stderr, "TR-31 context is incorrect\n");
		r = 1;
		goto exit;
	}
	tr31_release(&test_tr31);

	// test key block decoding for format version D containing AES key
	printf("Test 3 (Format version D containing AES key)...\n");
	r = tr31_import(test3_tr31_ascii, strlen(test3_tr31_ascii), NULL, &test_tr31);
	if (r) {
		fprintf(stderr, "tr31_import() error %d: %s\n", r, tr31_get_error_string(r));
		goto exit;
	}
	if (test_tr31.version != TR31_VERSION_D ||
		test_tr31.length != 144 ||
		test_tr31.key.usage != TR31_KEY_USAGE_DATA ||
		test_tr31.key.algorithm != TR31_KEY_ALGORITHM_AES ||
		test_tr31.key.mode_of_use != TR31_KEY_MODE_OF_USE_ANY ||
		test_tr31.key.key_version != TR31_KEY_VERSION_IS_UNUSED ||
		test_tr31.key.key_version_str[0] != 0 ||
		test_tr31.key.exportability != TR31_KEY_EXPORT_NONE ||
		test_tr31.opt_blocks_count != 0 ||
		test_tr31.opt_blocks != NULL
	) {
		fprintf(stderr, "TR-31 context is incorrect\n");
		r = 1;
		goto exit;
	}
	tr31_release(&test_tr31);

	// test key block decoding for format version B with optional blocks KS, KC, and KP
	printf("Test 4 (Format version B with optional block KS, KC, KP)...\n");
	r = tr31_import(test4_tr31_ascii, strlen(test4_tr31_ascii), NULL, &test_tr31);
	if (r) {
		fprintf(stderr, "tr31_import() error %d: %s\n", r, tr31_get_error_string(r));
		goto exit;
	}
	if (test_tr31.version != TR31_VERSION_B ||
		test_tr31.length != 128 ||
		test_tr31.key.usage != TR31_KEY_USAGE_DUKPT_IK ||
		test_tr31.key.algorithm != TR31_KEY_ALGORITHM_TDES ||
		test_tr31.key.mode_of_use != TR31_KEY_MODE_OF_USE_DERIVE ||
		test_tr31.key.key_version != TR31_KEY_VERSION_IS_UNUSED ||
		test_tr31.key.key_version_str[0] != 0 ||
		test_tr31.key.exportability != TR31_KEY_EXPORT_NONE ||
		test_tr31.opt_blocks_count != 3 ||
		test_tr31.opt_blocks == NULL ||
		test_tr31.opt_blocks[0].id != TR31_OPT_BLOCK_KS ||
		test_tr31.opt_blocks[0].data == NULL ||
		test_tr31.opt_blocks[1].id != TR31_OPT_BLOCK_KC ||
		test_tr31.opt_blocks[1].data == NULL ||
		test_tr31.opt_blocks[2].id != TR31_OPT_BLOCK_KP ||
		test_tr31.opt_blocks[2].data == NULL
	) {
		fprintf(stderr, "TR-31 context is incorrect\n");
		r = 1;
		goto exit;
	}
	opt_ctx = tr31_opt_block_find(&test_tr31, TR31_OPT_BLOCK_KS);
	if (opt_ctx != &test_tr31.opt_blocks[0]) {
		fprintf(stderr, "tr31_opt_block_find() failed; r=%d\n", r);
		r = 1;
		goto exit;
	}
	if (opt_ctx->data_length != sizeof(test4_ksn_verify) * 2) {
		fprintf(stderr, "TR-31 optional block KS data length is incorrect\n");
		r = 1;
		goto exit;
	}
	memset(tmp, 0, sizeof(tmp));
	r = tr31_opt_block_decode_KS(opt_ctx, tmp, sizeof(test4_ksn_verify));
	if (r) {
		fprintf(stderr, "tr31_opt_block_decode_KS() failed; r=%d\n", r);
		goto exit;
	}
	if (memcmp(tmp, test4_ksn_verify, sizeof(test4_ksn_verify)) != 0) {
		fprintf(stderr, "TR-31 optional block KS decoded data is incorrect\n");
		r = 1;
		goto exit;
	}
	opt_ctx = tr31_opt_block_find(&test_tr31, TR31_OPT_BLOCK_KC);
	if (opt_ctx != &test_tr31.opt_blocks[1]) {
		fprintf(stderr, "tr31_opt_block_find() failed; r=%d\n", r);
		r = 1;
		goto exit;
	}
	if (opt_ctx->data_length != (sizeof(test4_kcv_verify) + 1) * 2) {
		fprintf(stderr, "TR-31 optional block KC data length is incorrect\n");
		r = 1;
		goto exit;
	}
	memset(&kcv_data, 0, sizeof(kcv_data));
	r = tr31_opt_block_decode_KC(opt_ctx, &kcv_data);
	if (r) {
		fprintf(stderr, "tr31_opt_block_decode_KC() failed; r=%d\n", r);
		goto exit;
	}
	if (kcv_data.kcv_algorithm != TR31_OPT_BLOCK_KCV_LEGACY) {
		fprintf(stderr, "TR-31 optional block KC algorithm is incorrect\n");
		r = 1;
		goto exit;
	}
	if (kcv_data.kcv_len != sizeof(test4_kcv_verify) ||
		memcmp(kcv_data.kcv, test4_kcv_verify, sizeof(test4_kcv_verify)) != 0
	) {
		fprintf(stderr, "TR-31 optional block KC data is incorrect\n");
		r = 1;
		goto exit;
	}
	opt_ctx = tr31_opt_block_find(&test_tr31, TR31_OPT_BLOCK_KP);
	if (opt_ctx != &test_tr31.opt_blocks[2]) {
		fprintf(stderr, "tr31_opt_block_find() failed; r=%d\n", r);
		r = 1;
		goto exit;
	}
	if (opt_ctx->data_length != (sizeof(test4_kcv_kbpk_verify) + 1) * 2) {
		fprintf(stderr, "TR-31 optional block KP data length is incorrect\n");
		r = 1;
		goto exit;
	}
	memset(&kcv_data, 0, sizeof(kcv_data));
	r = tr31_opt_block_decode_KP(opt_ctx, &kcv_data);
	if (r) {
		fprintf(stderr, "tr31_opt_block_decode_KP() failed; r=%d\n", r);
		goto exit;
	}
	if (kcv_data.kcv_algorithm != TR31_OPT_BLOCK_KCV_LEGACY) {
		fprintf(stderr, "TR-31 optional block KP algorithm is incorrect\n");
		r = 1;
		goto exit;
	}
	if (kcv_data.kcv_len != sizeof(test4_kcv_kbpk_verify) ||
		memcmp(kcv_data.kcv, test4_kcv_kbpk_verify, sizeof(test4_kcv_kbpk_verify)) != 0
	) {
		fprintf(stderr, "TR-31 optional block KP data is incorrect\n");
		r = 1;
		goto exit;
	}
	tr31_release(&test_tr31);

	printf("All tests passed.\n");
	r = 0;
	goto exit;

exit:
	tr31_release(&test_tr31);
	return r;
}<|MERGE_RESOLUTION|>--- conflicted
+++ resolved
@@ -62,15 +62,7 @@
 		test_tr31.opt_blocks_count != 1 ||
 		test_tr31.opt_blocks == NULL ||
 		test_tr31.opt_blocks[0].id != TR31_OPT_BLOCK_KS ||
-		test_tr31.opt_blocks[0].data == NULL ||
-<<<<<<< HEAD
-		test_tr31.payload_length != 24 ||
-		test_tr31.payload == NULL ||
-		test_tr31.authenticator_length != 8 ||
-		test_tr31.authenticator == NULL
-=======
-		memcmp(test_tr31.opt_blocks[0].data, test1_ksn_verify, sizeof(test1_ksn_verify)) != 0
->>>>>>> 3bd3f7be
+		test_tr31.opt_blocks[0].data == NULL
 	) {
 		fprintf(stderr, "TR-31 context is incorrect\n");
 		r = 1;
